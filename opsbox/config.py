from datetime import datetime
from pydantic import BaseModel, Field
from pydantic.fields import FieldInfo
import sys
from .plugins import Registry, PluginFlow
from opsbox.utils import SingletonMeta
from os import environ, path
import json
import dateparser


from loguru import logger


def find_config_file(filename: str) -> str | None:
    """Finds the configuration file in the user's home directory.

    Args:
        filename (str): The name of the configuration file.

    Returns:
        str | None: The path to the configuration file or None if the file is not found.
    """
    home_dir = path.expanduser("~")
    config_path = path.join(home_dir, filename)
    return config_path if path.isfile(config_path) else None


class ApplicationSettings(BaseModel):
    """The class is used to store the essential settings for the application.

    Attributes:
        modules (list[str]): The modules to load in pipeline format.
        config (str): The path to the configuration file.
        plugin_dir (str): The directory to load plugins from instead of environment. Useful for local development.
        log_level (str): The desired logging level. One of 'INFO', 'TRACE', 'DEBUG', 'WARNING', or 'CRITICAL'. Default is 'INFO'.
        log_file (str): The path to the desired logging file.
        init_debug (bool): Enable debug logging during initialization. Used as a flag.
        see_all (bool): Show all plugins, including handlers and providers. Used as a flag.
        help (bool): Show help for the program or specified pipeline pipeline. Used as a flag.
    """

    modules: list[str] | str = Field(..., description="List of modules to load in pipeline format.")
    config: str | None = Field(default=find_config_file(".opsbox_conf.json"), description="Path to the configuration file.")
    plugin_dir: str | None = Field(None, description="Directory to load plugins from instead of environment. Useful for local development.")
    log_level: str | None = Field(None, description="Desired logging level. One of 'INFO', 'TRACE', 'DEBUG', 'WARNING', or 'CRITICAL'. Default is 'INFO'")
    log_file: str | None = Field(None, description="Path to the desired logging file.")
    init_debug: bool = Field(False, description="Enable debug logging during initialization. Used as a flag.")
    see_all: bool = Field(False, description="Show all plugins, including handlers and providers. Used as a flag.")
    help: bool = Field(False, description="Show help for the program or specified pipeline pipeline. Used as a flag.")
    verbose: bool = Field(False, description="Enable verbose logging. Used as a flag.")


class LLMValidator(BaseModel):
    """
    LLM Validator.

    Validates the LLM configuration.

    """

    oai_key: str | None = Field(None, description="The OpenAI API key.")
    claude_key: str | None = Field(None, description="The secret key for Claude")


class AppConfig(metaclass=SingletonMeta):
    """The class is used to store the configuration for the application. The
    configuration can be loaded from a configuration file, environment variables,
    or command line arguments.

    This class is a singleton, meaning that only one instance of the class is
    created and that all subsequent instances return the same instance.

    Attributes:
        self.basic_settings (EssentialSettings): The basic settings for the application.
        self.module_settings (dict): The settings for the modules.
        self.plugin_flow (PluginFlow): The plugin flow for the application.
        self.registry (Registry): The registry for the application.
        self.llm (LLM | None): The LLM for the application.
        self.embed_model (LLMEmbedding | None): The LLM embedding model for the application.
    """

    def _parse_json_arguments(self, config_file: str, default_file_path: str = ".opsbox.json") -> dict | None:
        """Loads the configuration from the default configuration file, if it exists.
        Then, it loads the configuration from the specified configuration file.

        Args:
            config_file (str): The path to the configuration file.
            default_file_path (str): The path to the default configuration file from the user's home directory.

        Returns:
            dict | None: The configuration arguments. If no configuration is found, returns None.
        """
        # if default config file is set, load args from it
        logger.trace(f"Loading configuration from {config_file} and {default_file_path}...")
        conf = {}
        default_config_file = find_config_file(default_file_path)
        expected_path = path.expanduser(f"~/{default_file_path}")

        # load the default config file if it exists
        if default_config_file is not None:
            try:
                with open(default_config_file, "r") as f:
                    document = json.load(f)
                    conf.update(document)
                logger.trace(f"Loaded default config file {default_config_file}")
            except json.JSONDecodeError:
                logger.warning(f"Default config file at {expected_path} is not valid JSON.")
        else:
            logger.trace(f"No default config file found at {expected_path}.")

        # load the specified config file
        if config_file is not None:
            try:
                with open(config_file, "r") as f:
                    document = json.load(f)
                    conf.update(document)
                logger.trace(f"Loaded specified config file {config_file}")
            except FileNotFoundError:
                logger.error(f"Specified config file {config_file} not found.")
                raise FileNotFoundError(f"Config file {config_file} not found.")
            except json.JSONDecodeError as e:
                logger.error(f"Specified config file {config_file} is not valid JSON.")
<<<<<<< HEAD
                raise e
            
        return (conf if conf != {} else None)
=======
                raise json.JSONDecodeError(f"Specified config file {config_file} is not valid JSON.")

        return conf if conf != {} else None
>>>>>>> aa5d22c9

    def _parse_cmd_arguments(self) -> dict | None:
        """Parse the command line arguments and return them as a dictionary.
        Can handle both --arg=value and --arg value formats.

        Returns:
            dict | None: The command line arguments in {arg: value} format. If no arguments are found, returns None.
        """
        logger.trace(f"Parsing {len(sys.argv) - 1} command line pieces...")

        raw_cmd_args = sys.argv[1:]  # Skip the script name and break the arguments into chunks

        # split the arguments into chunks of arguments, where the first element is the argument name
        # and the rest are the values associated with that argument
        processed_args = []
        current_slice = None
        for arg in raw_cmd_args:
            if arg.startswith("--"):  # we have a new argument
                # pop the current slice if it exists
                if current_slice is not None:
                    processed_args.append(current_slice)
                    current_slice = None

                # split the argument by "=" if it exists
                if "=" in arg:
                    single_arg = arg.split("=")
                    current_slice = [single_arg[0], single_arg[1]]
                else:
                    # otherwise, just add the argument
                    current_slice = [arg]
            else:
                current_slice.append(arg)

        # add the last slice if it exists
        if current_slice is not None:
            processed_args.append(current_slice)

        # define a helper function for converting numbers
        def convert_to_numeric(value: str) -> int | float | str | datetime:
            """Convert the value to an integer or float if possible.

            Args:
                value: The value to convert.

            Returns:
                int | float | str | datetime: The converted value.
            """
            # try to convert the value to an integer or float
            try:
                return int(value)
            except ValueError:
                pass

            try:
                return float(value)
            except ValueError:
                pass

            # try to convert the value to a datetime object
            item = dateparser.parse(value)
            if item is None:
                return value
            else:
                return item

        # process the arguments into a dictionary
        arg_dict = {}
        for arg_chunk in processed_args:
            arg_label = arg_chunk[0].replace("--", "")
            if len(arg_chunk) == 1:
                # if the argument doesn't have a value, set it to True
                # this is for flags like --help
                arg_dict[arg_label] = True
            elif len(arg_chunk) > 2:
                # if there are multiple arguments, replace the list with covnerted values
                arg_dict[arg_label] = [convert_to_numeric(arg) for arg in arg_chunk[1:]]
            else:
                # otherwise, just convert the value
                arg_dict[arg_label] = convert_to_numeric(arg_chunk[1])

        logger.trace(f"Processed {len(arg_dict)} command line arguments.")

        return arg_dict if arg_dict != {} else None

    def _grab_args(self) -> tuple[dict, PluginFlow]:
        """Grab the configuration arguments from the environment, command line, or configuration file.

        Returns:
            tuple[dict, PluginFlow]: The configuration arguments and the plugin flow."""
        total_config = {}

        # load the command line arguments
        cli_config = self._parse_cmd_arguments()
        if cli_config is not None:
            total_config.update(cli_config)
            logger.debug(f"Loaded {len(cli_config)} command line arguments.")

        # load the configuration from both the default and specified configuration files
        json_file_config = self._parse_json_arguments(config_file=total_config.get("config"))
        if json_file_config is not None:
            total_config.update(json_file_config)
            logger.debug(f"Loaded {len(json_file_config)} configuration file arguments.")

        # load environment variables
        lower_case_environ = {key.lower(): value for key, value in environ.items()}
        total_config.update(lower_case_environ)  # load any environment variables
        logger.debug(f"Loaded {len(lower_case_environ)} environment variables as configuration arguments.")

        # set the pipeline
        pipeline = PluginFlow().set_flow(total_config["modules"]) if "modules" in total_config else None

        return total_config, pipeline

    def init_llms(self) -> None:
        """Initialize the LLMs for the application."""
        # set the LLM
        if self.llm_settings.oai_key is not None:
            from llama_index.llms.openai import OpenAI
            from llama_index.embeddings.openai import OpenAIEmbedding

            self.llm = OpenAI(model="gpt-4o", api_key=self.llm_settings.oai_key, temperature=0.2)
            self.embed_model = OpenAIEmbedding(api_key=self.llm_settings.oai_key)
        elif self.llm_settings.claude_key is not None:
            from llama_index.llms.anthropic import Anthropic

            self.llm = Anthropic(model="claude-3-5-sonnet-20240620", api_key=self.llm_settings.claude_key)
            self.embed_model = None

    def load(self, all_fields: bool = False) -> None | list[tuple[str, str, FieldInfo]]:
        """Bootstraps the configuration code and sets the registry.

        This method is used to load the configuration data from the command line, environment variables,
        or a configuration file.

        Args:
            all_fields (bool): Whether to load all fields or not. Defaults to False.

        Returns:
            list[tuple[str, str, FieldInfo]]: A list of the fields that are still needed.
                In the format [(field, plugin_name, info), ...]
        """

        # grab args and initialize basic settings
        self.init_settings()

        # initialize the LLMs
        self.init_llms()

        # load plugins
        if hasattr(self, "plugin_flow") is False and self.basic_settings.help:
            logger.debug("Help flag is set and no plugin_flow found. Exiting load method.")
            return None

        self.registry = Registry(self.plugin_flow, plugin_dir=self.basic_settings.plugin_dir)

        # if we want to retreive all fields, we need to load all plugins
        # this is used for help mode
        if all_fields:
            needed_args = []
            for item in self.registry.active_plugins:
                model = item.config
                if model is None:
                    continue
                else:
                    fields = [(name, item.name, info) for name, info in model.model_fields.items()]
                    needed_args.extend(fields)
            return needed_args
        else:
            conf = self.module_settings
            still_needed = self.registry.load_active_plugins(conf)
<<<<<<< HEAD
=======

>>>>>>> aa5d22c9
            return still_needed

    @logger.catch(reraise=True)
    def init_settings(self, load_modules: bool = True) -> None:
        """Initialize the opsbox.settings for the application.
        Will grab the configuration arguments from the environment, command line, or configuration file.

        Sets the `basic_settings`, `plugin_flow`, and `module_settings` attributes.

        Args:
            load_modules (bool): Whether to load the modules or not. Defaults to True.
        """
        # don't repeat yourself
        if all([hasattr(self, "basic_settings"), hasattr(self, "plugin_flow"), hasattr(self, "module_settings")]):
            logger.trace("Using cached settings.")
            return
        else:
            logger.trace("No cache created. Initializing settings.")

        # grab arguments from environment, command line, or config fils
        conf, flow = self._grab_args()

        # set the modules, if specified
        try:
            conf["modules"] = flow.all_visible_modules
            self.plugin_flow = flow  # set the plugin flow
        except AttributeError:
            if not load_modules or conf.get("help", False):
                conf["modules"] = "help_mode"
                logger.trace("Setting modules to help mode.")
                pass
            else:
                raise ValueError("No modules specified in configuration.")

        # set the application settings, plugin flow, and module settings
        self.basic_settings = ApplicationSettings(**conf)
        self.llm_settings = LLMValidator(**conf)
        self.module_settings = conf
        logger.debug("Settings initialized.")

    @logger.catch(reraise=True)
    def grab_conf_environment_plugins(self) -> list[tuple[str, str]] | None:
        """Fetch the available plugins for this configuration evironment.

        Returns:
            list[tuple[str, str, str]] | None: A list of the available plugins.
                In the format [(plugin_name, plugin_type, plugin_uses), ...]
        """
        # initialize basic settings
        self.init_settings()
        flow = PluginFlow()  # dummy flow

        # load the plugins available for this environment
        temp_registry = Registry(flow, plugin_dir=self.basic_settings.plugin_dir)
        return [(plugin.name, plugin.type) for plugin in temp_registry.available_plugins]

    # region Indexing magic methods
    def __getitem__(self, key: str | list[str]) -> any:
        """Get the value of a configuration parameter.

        Args:
            key (str): The key of the parameter to get.

        Returns:
            any: The value of the parameter.
        """
        if isinstance(key, str):
            return getattr(self, key)
        else:
            return {k: getattr(self, k) for k in key}

    def __setitem__(self, key: str, value: any) -> None:
        """Set the value of a configuration parameter.

        Args:
            key (str): The key of the parameter to set.
            value (any): The value to set the parameter to.
        """
        setattr(self, key, value)

    def __delitem__(self, key: str) -> None:
        """Delete a configuration parameter.

        Args:
            key (str): The key of the parameter to delete.
        """
        delattr(self, key)<|MERGE_RESOLUTION|>--- conflicted
+++ resolved
@@ -121,15 +121,9 @@
                 raise FileNotFoundError(f"Config file {config_file} not found.")
             except json.JSONDecodeError as e:
                 logger.error(f"Specified config file {config_file} is not valid JSON.")
-<<<<<<< HEAD
                 raise e
             
         return (conf if conf != {} else None)
-=======
-                raise json.JSONDecodeError(f"Specified config file {config_file} is not valid JSON.")
-
-        return conf if conf != {} else None
->>>>>>> aa5d22c9
 
     def _parse_cmd_arguments(self) -> dict | None:
         """Parse the command line arguments and return them as a dictionary.
@@ -300,10 +294,6 @@
         else:
             conf = self.module_settings
             still_needed = self.registry.load_active_plugins(conf)
-<<<<<<< HEAD
-=======
-
->>>>>>> aa5d22c9
             return still_needed
 
     @logger.catch(reraise=True)
